// Copyright 2012 Google, Inc. All rights reserved.
// Copyright 2009-2011 Andreas Krennmair. All rights reserved.
//
// Use of this source code is governed by a BSD-style license
// that can be found in the LICENSE file in the root of the source
// tree.

package pcap

<<<<<<< HEAD
/*
#include <pcap.h>

// libpcap version < v1.5 doesn't have timestamp precision (everything is microsecond)
// see pcap.go for an explanation of why precision is ignored
#ifndef PCAP_ERROR_TSTAMP_PRECISION_NOTSUP  // < v1.5
pcap_t *pcap_hopen_offline_with_tstamp_precision(intptr_t osfd, u_int precision,
  char *errbuf) {
  return pcap_hopen_offline(osdf, errbuf);
}
#endif  // < v1.5

*/
import "C"

=======
>>>>>>> 4f3a45e1
import (
	"errors"
	"fmt"
	"os"
	"runtime"
	"sync"
	"syscall"
	"time"
	"unsafe"

	"github.com/google/gopacket"
	"github.com/google/gopacket/layers"
)

const npcapPath = "\\Npcap"

func initDllPath(kernel32 syscall.Handle) {
	setDllDirectory, err := syscall.GetProcAddress(kernel32, "SetDllDirectoryA")
	if err != nil {
		// we can't do anything since SetDllDirectoryA is missing - fall back to use first wpcap.dll we encounter
		return
	}
	getSystemDirectory, err := syscall.GetProcAddress(kernel32, "GetSystemDirectoryA")
	if err != nil {
		// we can't do anything since SetDllDirectoryA is missing - fall back to use first wpcap.dll we encounter
		return
	}
	buf := make([]byte, 4096)
	r, _, _ := syscall.Syscall(getSystemDirectory, 2, uintptr(unsafe.Pointer(&buf[0])), uintptr(len(buf)), 0)
	if r == 0 || r > 4096-uintptr(len(npcapPath))-1 {
		// we can't do anything since SetDllDirectoryA is missing - fall back to use first wpcap.dll we encounter
		return
	}
	copy(buf[r:], npcapPath)
	_, _, _ = syscall.Syscall(setDllDirectory, 1, uintptr(unsafe.Pointer(&buf[0])), 0, 0)
	// ignore errors here - we just fallback to load wpcap.dll from default locations
}

// loadedDllPath will hold the full pathname of the loaded wpcap.dll after init if possible
var loadedDllPath = "wpcap.dll"

func initLoadedDllPath(kernel32 syscall.Handle) {
	getModuleFileName, err := syscall.GetProcAddress(kernel32, "GetModuleFileNameA")
	if err != nil {
		// we can't get the filename of the loaded module in this case - just leave default of wpcap.dll
		return
	}
	buf := make([]byte, 4096)
	r, _, _ := syscall.Syscall(getModuleFileName, 3, uintptr(wpcapHandle), uintptr(unsafe.Pointer(&buf[0])), uintptr(len(buf)))
	if r == 0 {
		// we can't get the filename of the loaded module in this case - just leave default of wpcap.dll
		return
	}
	loadedDllPath = string(buf[:int(r)])
}

func mustLoad(fun string) uintptr {
	addr, err := syscall.GetProcAddress(wpcapHandle, fun)
	if err != nil {
		panic(fmt.Sprintf("Couldn't load function %s from %s", fun, loadedDllPath))
	}
	return addr
}

func mightLoad(fun string) uintptr {
	addr, err := syscall.GetProcAddress(wpcapHandle, fun)
	if err != nil {
		return 0
	}
	return addr
}

func byteSliceToString(bval []byte) string {
	for i := range bval {
		if bval[i] == 0 {
			return string(bval[:i])
		}
	}
	return string(bval[:])
}

// bytePtrToString returns a string copied from pointer to a null terminated byte array
// WARNING: ONLY SAFE WITH IF r POINTS TO C MEMORY!
// govet will complain about this function for the reason stated above
func bytePtrToString(r uintptr) string {
	if r == 0 {
		return ""
	}
	bval := (*[1 << 30]byte)(unsafe.Pointer(r))
	return byteSliceToString(bval[:])
}

var wpcapHandle syscall.Handle
var msvcrtHandle syscall.Handle
var (
	callocPtr,
	pcapStrerrorPtr,
	pcapStatustostrPtr,
	pcapOpenLivePtr,
	pcapOpenOfflinePtr,
	pcapClosePtr,
	pcapGeterrPtr,
	pcapStatsPtr,
	pcapCompilePtr,
	pcapFreecodePtr,
	pcapLookupnetPtr,
	pcapOfflineFilterPtr,
	pcapSetfilterPtr,
	pcapListDatalinksPtr,
	pcapFreeDatalinksPtr,
	pcapDatalinkValToNamePtr,
	pcapDatalinkValToDescriptionPtr,
	pcapOpenDeadPtr,
	pcapNextExPtr,
	pcapDatalinkPtr,
	pcapSetDatalinkPtr,
	pcapDatalinkNameToValPtr,
	pcapLibVersionPtr,
	pcapFreealldevsPtr,
	pcapFindalldevsPtr,
	pcapSendpacketPtr,
	pcapSetdirectionPtr,
	pcapSnapshotPtr,
	pcapTstampTypeValToNamePtr,
	pcapTstampTypeNameToValPtr,
	pcapListTstampTypesPtr,
	pcapFreeTstampTypesPtr,
	pcapSetTstampTypePtr,
	pcapActivatePtr,
	pcapCreatePtr,
	pcapSetSnaplenPtr,
	pcapSetPromiscPtr,
	pcapSetTimeoutPtr,
	pcapCanSetRfmonPtr,
	pcapSetRfmonPtr,
	pcapSetBufferSizePtr,
	pcapSetImmediateModePtr,
	pcapHopenOfflinePtr uintptr
)

func init() {
	kernel32, err := syscall.LoadLibrary("kernel32.dll")
	if err != nil {
		panic("couldn't load kernel32.dll")
	}
	defer syscall.FreeLibrary(kernel32)

	initDllPath(kernel32)

	wpcapHandle, err = syscall.LoadLibrary("wpcap.dll")
	if err != nil {
		panic("Couldn't load wpcap.dll")
	}
	initLoadedDllPath(kernel32)
	msvcrtHandle, err = syscall.LoadLibrary("msvcrt.dll")
	if err != nil {
		panic("Couldn't load msvcrt.dll")
	}
	callocPtr, err = syscall.GetProcAddress(msvcrtHandle, "calloc")
	if err != nil {
		panic("Couldn't get calloc function")
	}

	pcapStrerrorPtr = mustLoad("pcap_strerror")
	pcapStatustostrPtr = mightLoad("pcap_statustostr") // not available on winpcap
	pcapOpenLivePtr = mustLoad("pcap_open_live")
	pcapOpenOfflinePtr = mustLoad("pcap_open_offline")
	pcapClosePtr = mustLoad("pcap_close")
	pcapGeterrPtr = mustLoad("pcap_geterr")
	pcapStatsPtr = mustLoad("pcap_stats")
	pcapCompilePtr = mustLoad("pcap_compile")
	pcapFreecodePtr = mustLoad("pcap_freecode")
	pcapLookupnetPtr = mustLoad("pcap_lookupnet")
	pcapOfflineFilterPtr = mustLoad("pcap_offline_filter")
	pcapSetfilterPtr = mustLoad("pcap_setfilter")
	pcapListDatalinksPtr = mustLoad("pcap_list_datalinks")
	pcapFreeDatalinksPtr = mustLoad("pcap_free_datalinks")
	pcapDatalinkValToNamePtr = mustLoad("pcap_datalink_val_to_name")
	pcapDatalinkValToDescriptionPtr = mustLoad("pcap_datalink_val_to_description")
	pcapOpenDeadPtr = mustLoad("pcap_open_dead")
	pcapNextExPtr = mustLoad("pcap_next_ex")
	pcapDatalinkPtr = mustLoad("pcap_datalink")
	pcapSetDatalinkPtr = mustLoad("pcap_set_datalink")
	pcapDatalinkNameToValPtr = mustLoad("pcap_datalink_name_to_val")
	pcapLibVersionPtr = mustLoad("pcap_lib_version")
	pcapFreealldevsPtr = mustLoad("pcap_freealldevs")
	pcapFindalldevsPtr = mustLoad("pcap_findalldevs")
	pcapSendpacketPtr = mustLoad("pcap_sendpacket")
	pcapSetdirectionPtr = mustLoad("pcap_setdirection")
	pcapSnapshotPtr = mustLoad("pcap_snapshot")
	//libpcap <1.2 doesn't have pcap_*_tstamp_* functions
	pcapTstampTypeValToNamePtr = mightLoad("pcap_tstamp_type_val_to_name")
	pcapTstampTypeNameToValPtr = mightLoad("pcap_tstamp_type_name_to_val")
	pcapListTstampTypesPtr = mightLoad("pcap_list_tstamp_types")
	pcapFreeTstampTypesPtr = mightLoad("pcap_free_tstamp_types")
	pcapSetTstampTypePtr = mightLoad("pcap_set_tstamp_type")
	pcapActivatePtr = mustLoad("pcap_activate")
	pcapCreatePtr = mustLoad("pcap_create")
	pcapSetSnaplenPtr = mustLoad("pcap_set_snaplen")
	pcapSetPromiscPtr = mustLoad("pcap_set_promisc")
	pcapSetTimeoutPtr = mustLoad("pcap_set_timeout")
	//winpcap does not support rfmon
	pcapCanSetRfmonPtr = mightLoad("pcap_can_set_rfmon")
	pcapSetRfmonPtr = mightLoad("pcap_set_rfmon")
	pcapSetBufferSizePtr = mustLoad("pcap_set_buffer_size")
	//libpcap <1.5 does not have pcap_set_immediate_mode
	pcapSetImmediateModePtr = mightLoad("pcap_set_immediate_mode")
	pcapHopenOfflinePtr = mustLoad("pcap_hopen_offline")
}

func (h *pcapPkthdr) getSec() int64 {
	return int64(h.Ts.Sec)
}

func (h *pcapPkthdr) getUsec() int64 {
	return int64(h.Ts.Usec)
}

func (h *pcapPkthdr) getLen() int {
	return int(h.Len)
}

func (h *pcapPkthdr) getCaplen() int {
	return int(h.Caplen)
}

func statusError(status pcapCint) error {
	var ret uintptr
	if pcapStatustostrPtr == 0 {
		ret, _, _ = syscall.Syscall(pcapStrerrorPtr, 1, uintptr(status), 0, 0)
	} else {
		ret, _, _ = syscall.Syscall(pcapStatustostrPtr, 1, uintptr(status), 0, 0)
	}
	return errors.New(bytePtrToString(ret))
}

func pcapOpenLive(device string, snaplen int, pro int, timeout int) (*Handle, error) {
	buf := make([]byte, errorBufferSize)
	dev, err := syscall.BytePtrFromString(device)
	if err != nil {
		return nil, err
	}

	cptr, _, _ := syscall.Syscall6(pcapOpenLivePtr, 5, uintptr(unsafe.Pointer(dev)), uintptr(snaplen), uintptr(pro), uintptr(timeout), uintptr(unsafe.Pointer(&buf[0])), 0)

	if cptr == 0 {
		return nil, errors.New(byteSliceToString(buf))
	}
	return &Handle{cptr: pcapTPtr(cptr)}, nil
}

func openOffline(file string) (handle *Handle, err error) {
	buf := make([]byte, errorBufferSize)
	f, err := syscall.BytePtrFromString(file)
	if err != nil {
		return nil, err
	}

	cptr, _, _ := syscall.Syscall(pcapOpenOfflinePtr, 2, uintptr(unsafe.Pointer(f)), uintptr(unsafe.Pointer(&buf[0])), 0)

	if cptr == 0 {
		return nil, errors.New(byteSliceToString(buf))
	}
	return &Handle{cptr: pcapTPtr(cptr)}, nil
}

func (p *Handle) pcapClose() {
	if p.cptr != 0 {
		_, _, _ = syscall.Syscall(pcapClosePtr, 1, uintptr(p.cptr), 0, 0)
	}
	p.cptr = 0
}

func (p *Handle) pcapGeterr() error {
	ret, _, _ := syscall.Syscall(pcapGeterrPtr, 1, uintptr(p.cptr), 0, 0)
	return errors.New(bytePtrToString(ret))
}

func (p *Handle) pcapStats() (*Stats, error) {
	var cstats pcapStats
	ret, _, _ := syscall.Syscall(pcapStatsPtr, 2, uintptr(p.cptr), uintptr(unsafe.Pointer(&cstats)), 0)
	if pcapCint(ret) < 0 {
		return nil, p.pcapGeterr()
	}
	return &Stats{
		PacketsReceived:  int(cstats.Recv),
		PacketsDropped:   int(cstats.Drop),
		PacketsIfDropped: int(cstats.Ifdrop),
	}, nil
}

// for libpcap < 1.8 pcap_compile is NOT thread-safe, so protect it.
var pcapCompileMu sync.Mutex

func (p *Handle) pcapCompile(expr string, maskp uint32) (pcapBpfProgram, error) {
	var bpf pcapBpfProgram
	cexpr, err := syscall.BytePtrFromString(expr)
	if err != nil {
		return pcapBpfProgram{}, err
	}
	pcapCompileMu.Lock()
	defer pcapCompileMu.Unlock()
	res, _, _ := syscall.Syscall6(pcapCompilePtr, 5, uintptr(p.cptr), uintptr(unsafe.Pointer(&bpf)), uintptr(unsafe.Pointer(cexpr)), uintptr(1), uintptr(maskp), 0)
	if pcapCint(res) < 0 {
		return bpf, p.pcapGeterr()
	}
	return bpf, nil
}

func (p pcapBpfProgram) free() {
	_, _, _ = syscall.Syscall(pcapFreecodePtr, 1, uintptr(unsafe.Pointer(&p)), 0, 0)
}

func (p pcapBpfProgram) toBPFInstruction() []BPFInstruction {
	bpfInsn := (*[bpfInstructionBufferSize]pcapBpfInstruction)(unsafe.Pointer(p.Insns))[0:p.Len:p.Len]
	bpfInstruction := make([]BPFInstruction, len(bpfInsn), len(bpfInsn))

	for i, v := range bpfInsn {
		bpfInstruction[i].Code = v.Code
		bpfInstruction[i].Jt = v.Jt
		bpfInstruction[i].Jf = v.Jf
		bpfInstruction[i].K = v.K
	}
	return bpfInstruction
}

func pcapBpfProgramFromInstructions(bpfInstructions []BPFInstruction) pcapBpfProgram {
	var bpf pcapBpfProgram
	bpf.Len = uint32(len(bpfInstructions))
	cbpfInsns, _, _ := syscall.Syscall(callocPtr, 2, uintptr(len(bpfInstructions)), uintptr(unsafe.Sizeof(bpfInstructions[0])), 0)
	gbpfInsns := (*[bpfInstructionBufferSize]pcapBpfInstruction)(unsafe.Pointer(cbpfInsns))

	for i, v := range bpfInstructions {
		gbpfInsns[i].Code = v.Code
		gbpfInsns[i].Jt = v.Jt
		gbpfInsns[i].Jf = v.Jf
		gbpfInsns[i].K = v.K
	}

	bpf.Insns = (*pcapBpfInstruction)(unsafe.Pointer(cbpfInsns))
	return bpf
}

func pcapLookupnet(device string) (netp, maskp uint32, err error) {
	buf := make([]byte, errorBufferSize)
	dev, err := syscall.BytePtrFromString(device)
	if err != nil {
		return 0, 0, err
	}
	e, _, _ := syscall.Syscall6(pcapLookupnetPtr, 4, uintptr(unsafe.Pointer(dev)), uintptr(unsafe.Pointer(&netp)), uintptr(unsafe.Pointer(&maskp)), uintptr(unsafe.Pointer(&buf[0])), 0, 0)
	if pcapCint(e) < 0 {
		return 0, 0, errors.New(byteSliceToString(buf))
	}
	return
}

func (b *BPF) pcapOfflineFilter(ci gopacket.CaptureInfo, data []byte) bool {
	var hdr pcapPkthdr
	hdr.Ts.Sec = int32(ci.Timestamp.Unix())
	hdr.Ts.Usec = int32(ci.Timestamp.Nanosecond() / 1000)
	hdr.Caplen = uint32(len(data)) // Trust actual length over ci.Length.
	hdr.Len = uint32(ci.Length)
	e, _, _ := syscall.Syscall(pcapOfflineFilterPtr, 3, uintptr(unsafe.Pointer(&b.bpf)), uintptr(unsafe.Pointer(&hdr)), uintptr(unsafe.Pointer(&data[0])))
	return e != 0
}

func (p *Handle) pcapSetfilter(bpf pcapBpfProgram) error {
	e, _, _ := syscall.Syscall(pcapSetfilterPtr, 2, uintptr(p.cptr), uintptr(unsafe.Pointer(&bpf)), 0)
	if pcapCint(e) < 0 {
		return p.pcapGeterr()
	}
	return nil
}

func (p *Handle) pcapListDatalinks() (datalinks []Datalink, err error) {
	var dltbuf *pcapCint
	ret, _, _ := syscall.Syscall(pcapListDatalinksPtr, 2, uintptr(p.cptr), uintptr(unsafe.Pointer(&dltbuf)), 0)

	n := int(pcapCint(ret))

	if n < 0 {
		return nil, p.pcapGeterr()
	}
	defer syscall.Syscall(pcapFreeDatalinksPtr, 1, uintptr(unsafe.Pointer(dltbuf)), 0, 0)

	datalinks = make([]Datalink, n)

	dltArray := (*[1 << 30]pcapCint)(unsafe.Pointer(dltbuf))

	for i := 0; i < n; i++ {
		datalinks[i].Name = pcapDatalinkValToName(int((*dltArray)[i]))
		datalinks[i].Description = pcapDatalinkValToDescription(int((*dltArray)[i]))
	}

	return datalinks, nil
}

func pcapOpenDead(linkType layers.LinkType, captureLength int) (*Handle, error) {
	cptr, _, _ := syscall.Syscall(pcapOpenDeadPtr, 2, uintptr(linkType), uintptr(captureLength), 0)
	if cptr == 0 {
		return nil, errors.New("error opening dead capture")
	}

	return &Handle{cptr: pcapTPtr(cptr)}, nil
}

func (p *Handle) pcapNextPacketEx() NextError {
	r, _, _ := syscall.Syscall(pcapNextExPtr, 3, uintptr(p.cptr), uintptr(unsafe.Pointer(&p.pkthdr)), uintptr(unsafe.Pointer(&p.bufptr)))
	ret := pcapCint(r)
	// According to https://github.com/the-tcpdump-group/libpcap/blob/1131a7c26c6f4d4772e4a2beeaf7212f4dea74ac/pcap.c#L398-L406 ,
	// the return value of pcap_next_ex could be greater than 1 for success.
	// Let's just make it 1 if it comes bigger than 1.
	if ret > 1 {
		ret = 1
	}
	return NextError(ret)
}

func (p *Handle) pcapDatalink() layers.LinkType {
	ret, _, _ := syscall.Syscall(pcapDatalinkPtr, 1, uintptr(p.cptr), 0, 0)
	return layers.LinkType(ret)
}

func (p *Handle) pcapSetDatalink(dlt layers.LinkType) error {
	ret, _, _ := syscall.Syscall(pcapSetDatalinkPtr, 2, uintptr(p.cptr), uintptr(dlt), 0)
	if pcapCint(ret) < 0 {
		return p.pcapGeterr()
	}
	return nil
}

func pcapDatalinkValToName(dlt int) string {
	ret, _, _ := syscall.Syscall(pcapDatalinkValToNamePtr, 1, uintptr(dlt), 0, 0)
	return bytePtrToString(ret)
}

func pcapDatalinkValToDescription(dlt int) string {
	ret, _, _ := syscall.Syscall(pcapDatalinkValToDescriptionPtr, 1, uintptr(dlt), 0, 0)
	return bytePtrToString(ret)
}

func pcapDatalinkNameToVal(name string) int {
	cptr, err := syscall.BytePtrFromString(name)
	if err != nil {
		return 0
	}
	ret, _, _ := syscall.Syscall(pcapDatalinkNameToValPtr, 1, uintptr(unsafe.Pointer(cptr)), 0, 0)
	return int(pcapCint(ret))
}

func pcapLibVersion() string {
	ret, _, _ := syscall.Syscall(pcapLibVersionPtr, 0, 0, 0, 0)
	return bytePtrToString(ret)
}

func (p *Handle) isOpen() bool {
	return p.cptr != 0
}

type pcapDevices struct {
	all, cur *pcapIf
}

func (p pcapDevices) free() {
	syscall.Syscall(pcapFreealldevsPtr, 1, uintptr(unsafe.Pointer(p.all)), 0, 0)
}

func (p *pcapDevices) next() bool {
	if p.cur == nil {
		p.cur = p.all
		if p.cur == nil {
			return false
		}
		return true
	}
	if p.cur.Next == nil {
		return false
	}
	p.cur = p.cur.Next
	return true
}

func (p pcapDevices) name() string {
	return bytePtrToString(uintptr(unsafe.Pointer(p.cur.Name)))
}

func (p pcapDevices) description() string {
	return bytePtrToString(uintptr(unsafe.Pointer(p.cur.Description)))
}

func (p pcapDevices) flags() uint32 {
	return p.cur.Flags
}

type pcapAddresses struct {
	all, cur *pcapAddr
}

func (p *pcapAddresses) next() bool {
	if p.cur == nil {
		p.cur = p.all
		if p.cur == nil {
			return false
		}
		return true
	}
	if p.cur.Next == nil {
		return false
	}
	p.cur = p.cur.Next
	return true
}

func (p pcapAddresses) addr() *syscall.RawSockaddr {
	return p.cur.Addr
}

func (p pcapAddresses) netmask() *syscall.RawSockaddr {
	return p.cur.Netmask
}

func (p pcapAddresses) broadaddr() *syscall.RawSockaddr {
	return p.cur.Broadaddr
}

func (p pcapAddresses) dstaddr() *syscall.RawSockaddr {
	return p.cur.Dstaddr
}

func (p pcapDevices) addresses() pcapAddresses {
	return pcapAddresses{all: p.cur.Addresses}
}

func pcapFindAllDevs() (pcapDevices, error) {
	buf := make([]byte, errorBufferSize)
	var alldevsp pcapDevices

	ret, _, _ := syscall.Syscall(pcapFindalldevsPtr, 2, uintptr(unsafe.Pointer(&alldevsp.all)), uintptr(unsafe.Pointer(&buf[0])), 0)

	if pcapCint(ret) < 0 {
		return pcapDevices{}, errors.New(byteSliceToString(buf))
	}
	return alldevsp, nil
}

func (p *Handle) pcapSendpacket(data []byte) error {
	ret, _, _ := syscall.Syscall(pcapSendpacketPtr, 3, uintptr(p.cptr), uintptr(unsafe.Pointer(&data[0])), uintptr(len(data)))
	if pcapCint(ret) < 0 {
		return p.pcapGeterr()
	}
	return nil
}

func (p *Handle) pcapSetdirection(direction Direction) error {
	status, _, _ := syscall.Syscall(pcapSetdirectionPtr, 2, uintptr(p.cptr), uintptr(direction), 0)
	if pcapCint(status) < 0 {
		return statusError(pcapCint(status))
	}
	return nil
}

func (p *Handle) pcapSnapshot() int {
	ret, _, _ := syscall.Syscall(pcapSnapshotPtr, 1, uintptr(p.cptr), 0, 0)
	return int(pcapCint(ret))
}

func (t TimestampSource) pcapTstampTypeValToName() string {
	//libpcap <1.2 doesn't have pcap_*_tstamp_* functions
	if pcapTstampTypeValToNamePtr == 0 {
		return "pcap timestamp types not supported"
	}
	ret, _, _ := syscall.Syscall(pcapTstampTypeValToNamePtr, 1, uintptr(t), 0, 0)
	return bytePtrToString(ret)
}

func pcapTstampTypeNameToVal(s string) (TimestampSource, error) {
	//libpcap <1.2 doesn't have pcap_*_tstamp_* functions
	if pcapTstampTypeNameToValPtr == 0 {
		return 0, statusError(pcapCint(pcapError))
	}
	cs, err := syscall.BytePtrFromString(s)
	if err != nil {
		return 0, err
	}
	ret, _, _ := syscall.Syscall(pcapTstampTypeNameToValPtr, 1, uintptr(unsafe.Pointer(cs)), 0, 0)
	t := pcapCint(ret)
	if t < 0 {
		return 0, statusError(pcapCint(t))
	}
	return TimestampSource(t), nil
}

func (p *InactiveHandle) pcapGeterr() error {
	ret, _, _ := syscall.Syscall(pcapGeterrPtr, 1, uintptr(p.cptr), 0, 0)
	return errors.New(bytePtrToString(ret))
}

func (p *InactiveHandle) pcapActivate() (*Handle, activateError) {
	r, _, _ := syscall.Syscall(pcapActivatePtr, 1, uintptr(p.cptr), 0, 0)
	ret := activateError(pcapCint(r))
	if ret != aeNoError {
		return nil, ret
	}
	h := &Handle{
		cptr: p.cptr,
	}
	p.cptr = 0
	return h, ret
}

func (p *InactiveHandle) pcapClose() {
	if p.cptr != 0 {
		_, _, _ = syscall.Syscall(pcapClosePtr, 1, uintptr(p.cptr), 0, 0)
	}
	p.cptr = 0
}

func pcapCreate(device string) (*InactiveHandle, error) {
	buf := make([]byte, errorBufferSize)
	dev, err := syscall.BytePtrFromString(device)
	if err != nil {
		return nil, err
	}
	cptr, _, _ := syscall.Syscall(pcapCreatePtr, 2, uintptr(unsafe.Pointer(dev)), uintptr(unsafe.Pointer(&buf[0])), 0)
	if cptr == 0 {
		return nil, errors.New(byteSliceToString(buf))
	}
	return &InactiveHandle{cptr: pcapTPtr(cptr)}, nil
}

func (p *InactiveHandle) pcapSetSnaplen(snaplen int) error {
	status, _, _ := syscall.Syscall(pcapSetSnaplenPtr, 2, uintptr(p.cptr), uintptr(snaplen), 0)
	if pcapCint(status) < 0 {
		return statusError(pcapCint(status))
	}
	return nil
}

func (p *InactiveHandle) pcapSetPromisc(promisc bool) error {
	var pro uintptr
	if promisc {
		pro = 1
	}
	status, _, _ := syscall.Syscall(pcapSetPromiscPtr, 2, uintptr(p.cptr), pro, 0)
	if pcapCint(status) < 0 {
		return statusError(pcapCint(status))
	}
	return nil
}

func (p *InactiveHandle) pcapSetTimeout(timeout time.Duration) error {
	status, _, _ := syscall.Syscall(pcapSetTimeoutPtr, 2, uintptr(p.cptr), uintptr(timeoutMillis(timeout)), 0)

	if pcapCint(status) < 0 {
		return statusError(pcapCint(status))
	}
	return nil
}

func (p *InactiveHandle) pcapListTstampTypes() (out []TimestampSource) {
	//libpcap <1.2 doesn't have pcap_*_tstamp_* functions
	if pcapListTstampTypesPtr == 0 {
		return
	}
	var types *pcapCint
	ret, _, _ := syscall.Syscall(pcapListTstampTypesPtr, 2, uintptr(p.cptr), uintptr(unsafe.Pointer(&types)), 0)
	n := int(pcapCint(ret))
	if n < 0 {
		return // public interface doesn't have error :(
	}
	defer syscall.Syscall(pcapFreeTstampTypesPtr, 1, uintptr(unsafe.Pointer(types)), 0, 0)
	typesArray := (*[1 << 30]pcapCint)(unsafe.Pointer(types))
	for i := 0; i < n; i++ {
		out = append(out, TimestampSource((*typesArray)[i]))
	}
	return
}

func (p *InactiveHandle) pcapSetTstampType(t TimestampSource) error {
	//libpcap <1.2 doesn't have pcap_*_tstamp_* functions
	if pcapSetTstampTypePtr == 0 {
		return statusError(pcapError)
	}
	status, _, _ := syscall.Syscall(pcapSetTstampTypePtr, 2, uintptr(p.cptr), uintptr(t), 0)
	if pcapCint(status) < 0 {
		return statusError(pcapCint(status))
	}
	return nil
}

func (p *InactiveHandle) pcapSetRfmon(monitor bool) error {
	//winpcap does not support rfmon
	if pcapCanSetRfmonPtr == 0 {
		return CannotSetRFMon
	}
	var mon uintptr
	if monitor {
		mon = 1
	}
	canset, _, _ := syscall.Syscall(pcapCanSetRfmonPtr, 1, uintptr(p.cptr), 0, 0)
	switch canset {
	case 0:
		return CannotSetRFMon
	case 1:
		// success
	default:
		return statusError(pcapCint(canset))
	}
	status, _, _ := syscall.Syscall(pcapSetRfmonPtr, 2, uintptr(p.cptr), mon, 0)
	if status != 0 {
		return statusError(pcapCint(status))
	}
	return nil
}

func (p *InactiveHandle) pcapSetBufferSize(bufferSize int) error {
	status, _, _ := syscall.Syscall(pcapSetBufferSizePtr, 2, uintptr(p.cptr), uintptr(bufferSize), 0)
	if pcapCint(status) < 0 {
		return statusError(pcapCint(status))
	}
	return nil
}

func (p *InactiveHandle) pcapSetImmediateMode(mode bool) error {
	//libpcap <1.5 does not have pcap_set_immediate_mode
	if pcapSetImmediateModePtr == 0 {
		return statusError(pcapError)
	}
	var md uintptr
	if mode {
		md = 1
	}
	status, _, _ := syscall.Syscall(pcapSetImmediateModePtr, 2, uintptr(p.cptr), md, 0)
	if pcapCint(status) < 0 {
		return statusError(pcapCint(status))
	}
	return nil
}

func (p *Handle) setNonBlocking() error {
	// do nothing
	return nil
}

// waitForPacket waits for a packet or for the timeout to expire.
func (p *Handle) waitForPacket() {
	// can't use select() so instead just switch goroutines
	runtime.Gosched()
}

// openOfflineFile returns contents of input file as a *Handle.
func openOfflineFile(file *os.File) (handle *Handle, err error) {
	buf := make([]byte, errorBufferSize)
	cf := file.Fd()

<<<<<<< HEAD
	cptr := C.pcap_hopen_offline_with_tstamp_precision(cf, C.PCAP_TSTAMP_PRECISION_NANO, buf)
	if cptr == nil {
		return nil, errors.New(C.GoString(buf))
	}
	h := &Handle{cptr: cptr}
	if C.pcap_get_tstamp_precision(cptr) == C.PCAP_TSTAMP_PRECISION_NANO {
		h.nanoSecsFactor = 1
	} else {
		h.nanoSecsFactor = 1000
	}
	return h, nil
=======
	cptr, _, _ := syscall.Syscall(pcapHopenOfflinePtr, 2, cf, uintptr(unsafe.Pointer(&buf[0])), 0)
	if cptr == 0 {
		return nil, errors.New(byteSliceToString(buf))
	}
	return &Handle{cptr: pcapTPtr(cptr)}, nil
>>>>>>> 4f3a45e1
}<|MERGE_RESOLUTION|>--- conflicted
+++ resolved
@@ -7,24 +7,6 @@
 
 package pcap
 
-<<<<<<< HEAD
-/*
-#include <pcap.h>
-
-// libpcap version < v1.5 doesn't have timestamp precision (everything is microsecond)
-// see pcap.go for an explanation of why precision is ignored
-#ifndef PCAP_ERROR_TSTAMP_PRECISION_NOTSUP  // < v1.5
-pcap_t *pcap_hopen_offline_with_tstamp_precision(intptr_t osfd, u_int precision,
-  char *errbuf) {
-  return pcap_hopen_offline(osdf, errbuf);
-}
-#endif  // < v1.5
-
-*/
-import "C"
-
-=======
->>>>>>> 4f3a45e1
 import (
 	"errors"
 	"fmt"
@@ -153,6 +135,10 @@
 	pcapListTstampTypesPtr,
 	pcapFreeTstampTypesPtr,
 	pcapSetTstampTypePtr,
+	pcapGetTstampPrecisionPtr,
+	pcapSetTstampPrecisionPtr,
+	pcapOpenOfflineWithTstampPrecisionPtr,
+	pcapHOpenOfflineWithTstampPrecisionPtr,
 	pcapActivatePtr,
 	pcapCreatePtr,
 	pcapSetSnaplenPtr,
@@ -221,6 +207,10 @@
 	pcapListTstampTypesPtr = mightLoad("pcap_list_tstamp_types")
 	pcapFreeTstampTypesPtr = mightLoad("pcap_free_tstamp_types")
 	pcapSetTstampTypePtr = mightLoad("pcap_set_tstamp_type")
+	pcapGetTstampPrecisionPtr = mightLoad("pcap_get_tstamp_precision")
+	pcapSetTstampPrecisionPtr = mightLoad("pcap_set_tstamp_precision")
+	pcapOpenOfflineWithTstampPrecisionPtr = mightLoad("pcap_open_offline_with_tstamp_precision")
+	pcapHOpenOfflineWithTstampPrecisionPtr = mightLoad("pcap_hopen_offline_with_tstamp_precision")
 	pcapActivatePtr = mustLoad("pcap_activate")
 	pcapCreatePtr = mustLoad("pcap_create")
 	pcapSetSnaplenPtr = mustLoad("pcap_set_snaplen")
@@ -261,6 +251,25 @@
 	return errors.New(bytePtrToString(ret))
 }
 
+func pcapGetTstampPrecision(cptr pcapTPtr) int {
+	if pcapGetTstampPrecisionPtr == 0 {
+		return pcapTstampPrecisionMicro
+	}
+	ret, _, _ := syscall.Syscall(pcapGetTstampPrecisionPtr, 1, uintptr(cptr), 0, 0)
+	return int(pcapCint(ret))
+}
+
+func pcapSetTstampPrecision(cptr pcapTPtr, precision int) error {
+	if pcapSetTstampPrecisionPtr == 0 {
+		return errors.New("Not supported")
+	}
+	ret, _, _ := syscall.Syscall(pcapSetTstampPrecisionPtr, 2, uintptr(cptr), uintptr(precision), 0)
+	if pcapCint(ret) < 0 {
+		return errors.New("Not supported")
+	}
+	return nil
+}
+
 func pcapOpenLive(device string, snaplen int, pro int, timeout int) (*Handle, error) {
 	buf := make([]byte, errorBufferSize)
 	dev, err := syscall.BytePtrFromString(device)
@@ -283,12 +292,19 @@
 		return nil, err
 	}
 
-	cptr, _, _ := syscall.Syscall(pcapOpenOfflinePtr, 2, uintptr(unsafe.Pointer(f)), uintptr(unsafe.Pointer(&buf[0])), 0)
+	var cptr uintptr
+	if pcapOpenOfflineWithTstampPrecisionPtr == 0 {
+		cptr, _, _ = syscall.Syscall(pcapOpenOfflinePtr, 2, uintptr(unsafe.Pointer(f)), uintptr(unsafe.Pointer(&buf[0])), 0)
+	} else {
+		cptr, _, _ = syscall.Syscall(pcapOpenOfflineWithTstampPrecisionPtr, 3, uintptr(unsafe.Pointer(f)), uintptr(pcapTstampPrecisionNano), uintptr(unsafe.Pointer(&buf[0])))
+	}
 
 	if cptr == 0 {
 		return nil, errors.New(byteSliceToString(buf))
 	}
-	return &Handle{cptr: pcapTPtr(cptr)}, nil
+
+	h := &Handle{cptr: pcapTPtr(cptr)}
+	return h, nil
 }
 
 func (p *Handle) pcapClose() {
@@ -780,23 +796,15 @@
 	buf := make([]byte, errorBufferSize)
 	cf := file.Fd()
 
-<<<<<<< HEAD
-	cptr := C.pcap_hopen_offline_with_tstamp_precision(cf, C.PCAP_TSTAMP_PRECISION_NANO, buf)
-	if cptr == nil {
-		return nil, errors.New(C.GoString(buf))
-	}
-	h := &Handle{cptr: cptr}
-	if C.pcap_get_tstamp_precision(cptr) == C.PCAP_TSTAMP_PRECISION_NANO {
-		h.nanoSecsFactor = 1
+	var cptr uintptr
+	if pcapOpenOfflineWithTstampPrecisionPtr == 0 {
+		cptr, _, _ = syscall.Syscall(pcapHopenOfflinePtr, 2, cf, uintptr(unsafe.Pointer(&buf[0])), 0)
 	} else {
-		h.nanoSecsFactor = 1000
-	}
-	return h, nil
-=======
-	cptr, _, _ := syscall.Syscall(pcapHopenOfflinePtr, 2, cf, uintptr(unsafe.Pointer(&buf[0])), 0)
+		cptr, _, _ = syscall.Syscall(pcapHOpenOfflineWithTstampPrecisionPtr, 3, cf, uintptr(pcapTstampPrecisionNano), uintptr(unsafe.Pointer(&buf[0])))
+	}
+
 	if cptr == 0 {
 		return nil, errors.New(byteSliceToString(buf))
 	}
 	return &Handle{cptr: pcapTPtr(cptr)}, nil
->>>>>>> 4f3a45e1
 }